package org.junit.runners;

import java.lang.annotation.Annotation;
import java.lang.reflect.Method;
import java.util.ArrayList;
import java.util.Collections;
import java.util.Comparator;
import java.util.Iterator;
import java.util.List;

import org.junit.AfterClass;
import org.junit.BeforeClass;
import org.junit.internal.AssumptionViolatedException;
import org.junit.internal.runners.model.EachTestNotifier;
import org.junit.internal.runners.model.MultipleFailureException;
import org.junit.internal.runners.statements.RunAfters;
import org.junit.internal.runners.statements.RunBefores;
import org.junit.runner.Description;
import org.junit.runner.Runner;
import org.junit.runner.manipulation.Filter;
import org.junit.runner.manipulation.Filterable;
import org.junit.runner.manipulation.NoTestsRemainException;
import org.junit.runner.manipulation.Sortable;
import org.junit.runner.manipulation.Sorter;
import org.junit.runner.notification.RunNotifier;
import org.junit.runner.notification.StoppedByUserException;
import org.junit.runners.model.FrameworkMethod;
import org.junit.runners.model.InitializationError;
import org.junit.runners.model.RunnerScheduler;
import org.junit.runners.model.Statement;
import org.junit.runners.model.TestClass;

/**
 * Provides most of the functionality specific to a Runner that implements a
 * "parent node" in the test tree, with children defined by objects of some data
 * type {@code T}. (For {@link BlockJUnit4ClassRunner}, {@code T} is
 * {@link Method} . For {@link Suite}, {@code T} is {@link Class}.) Subclasses
 * must implement finding the children of the node, describing each child, and
 * running each child. ParentRunner will filter and sort children, handle
 * {@code @BeforeClass} and {@code @AfterClass} methods, create a composite
 * {@link Description}, and run children sequentially.
 */
public abstract class ParentRunner<T> extends Runner implements Filterable,
		Sortable {
	private final TestClass fTestClass;

	private List<T> fCachedChildren= null;

<<<<<<< HEAD
	// TODO: unpublic!
	public RunnerScheduler fScheduler= new RunnerScheduler() {
=======
	private RunnerScheduler fScheduler= new RunnerScheduler() {
>>>>>>> c3873cf7
		public void schedule(Runnable childStatement) {
			childStatement.run();
		}

		public void finished() {
			// do nothing
		}
	};

	/**
	 * Constructs a new {@code ParentRunner} that will run {@code @TestClass}
	 * 
	 * @throws InitializationError
	 */
	protected ParentRunner(Class<?> testClass) throws InitializationError {
		fTestClass= new TestClass(testClass);
		validate();
	}

	//
	// Must be overridden
	//

	/**
	 * Returns a list of objects that define the children of this Runner.
	 */
	protected abstract List<T> getChildren();

	/**
	 * Returns a {@link Description} for {@code child}, which can be assumed to
	 * be an element of the list returned by {@link ParentRunner#getChildren()}
	 */
	protected abstract Description describeChild(T child);

	/**
	 * Runs the test corresponding to {@code child}, which can be assumed to be
	 * an element of the list returned by {@link ParentRunner#getChildren()}.
	 * Subclasses are responsible for making sure that relevant test events are
	 * reported through {@code notifier}
	 */
	protected abstract void runChild(T child, RunNotifier notifier);

	//
	// May be overridden
	//

	/**
	 * Adds to {@code errors} a throwable for each problem noted with the test
	 * class (available from {@link #getTestClass()}). Default implementation
	 * adds an error for each method annotated with {@code @BeforeClass} or
	 * {@code @AfterClass} that is not {@code public static void} with no
	 * arguments.
	 */
	protected void collectInitializationErrors(List<Throwable> errors) {
		validatePublicVoidNoArgMethods(BeforeClass.class, true, errors);
		validatePublicVoidNoArgMethods(AfterClass.class, true, errors);
	}

	/**
	 * Adds to {@code errors} if any method in this class is annotated with
	 * {@code annotation}, but:
	 * <ul>
	 * <li>is not public, or
	 * <li>takes parameters, or
	 * <li>returns something other than void, or
	 * <li>is static (given {@code isStatic is false}), or
	 * <li>is not static (given {@code isStatic is true}).
	 */
	protected void validatePublicVoidNoArgMethods(
			Class<? extends Annotation> annotation, boolean isStatic,
			List<Throwable> errors) {
		List<FrameworkMethod> methods= getTestClass().getAnnotatedMethods(
				annotation);

		for (FrameworkMethod eachTestMethod : methods)
			eachTestMethod.validatePublicVoidNoArg(isStatic, errors);
	}

	/**
	 * Constructs a {@code Statement} to run all of the tests in the test class.
	 * Override to add pre-/post-processing. Here is an outline of the
	 * implementation:
	 * <ul>
	 * <li>Call {@link #runChild(Object, RunNotifier)} on each object returned
	 * by {@link #getChildren()} (subject to any imposed filter and sort).</li>
	 * <li>ALWAYS run all non-overridden {@code @BeforeClass} methods on this
	 * class and superclasses before the previous step; if any throws an
	 * Exception, stop execution and pass the exception on.
	 * <li>ALWAYS run all non-overridden {@code @AfterClass} methods on this
	 * class and superclasses before any of the previous steps; all AfterClass
	 * methods are always executed: exceptions thrown by previous steps are
	 * combined, if necessary, with exceptions from AfterClass methods into a
	 * {@link MultipleFailureException}.
	 * </ul>
	 * 
	 * @param notifier
	 * @return {@code Statement}
	 */
	protected Statement classBlock(final RunNotifier notifier) {
		Statement statement= childrenInvoker(notifier);
		statement= withBeforeClasses(statement);
		statement= withAfterClasses(statement);
		return statement;
	}

	/**
	 * Returns a {@link Statement}: run all non-overridden {@code @BeforeClass}
	 * methods on this class and superclasses before executing {@code statement}
	 * ; if any throws an Exception, stop execution and pass the exception on.
	 */
	protected Statement withBeforeClasses(Statement statement) {
		List<FrameworkMethod> befores= getTestClass()
				.getAnnotatedMethods(BeforeClass.class);
		return befores.isEmpty() ? statement : new RunBefores(statement,
				befores, null);
	}

	/**
	 * Returns a {@link Statement}: run all non-overridden {@code @AfterClass}
	 * methods on this class and superclasses before executing {@code statement}
	 * ; all AfterClass methods are always executed: exceptions thrown by
	 * previous steps are combined, if necessary, with exceptions from
	 * AfterClass methods into a {@link MultipleFailureException}.
	 */
	protected Statement withAfterClasses(Statement statement) {
		List<FrameworkMethod> afters= getTestClass()
				.getAnnotatedMethods(AfterClass.class);
		return afters.isEmpty() ? statement : new RunAfters(statement, afters,
				null);
	}

	/**
	 * Returns a {@link Statement}: Call {@link #runChild(Object, RunNotifier)}
	 * on each object returned by {@link #getChildren()} (subject to any imposed
	 * filter and sort)
	 */
	// TODO: public?
	public Statement childrenInvoker(final RunNotifier notifier) {
		return new Statement() {
			@Override
			public void evaluate() {
				runChildren(notifier);
			}
		};
	}

<<<<<<< HEAD
	// TODO: public?
	public void runChildren(final RunNotifier notifier) {
=======
	private void runChildren(final RunNotifier notifier) {
>>>>>>> c3873cf7
		for (final T each : getCachedChildren())
			fScheduler.schedule(new Runnable() {
				public void run() {
					ParentRunner.this.runChild(each, notifier);
				}
			});
		fScheduler.finished();
	}

	/**
	 * Returns a name used to describe this Runner
	 */
	protected String getName() {
		return fTestClass.getName();
	}

	//
	// Available for subclasses
	//

	/**
	 * Returns a {@link TestClass} object wrapping the class to be executed.
	 */
	public final TestClass getTestClass() {
		return fTestClass;
	}

	//
	// Implementation of Runner
	// 

	@Override
	public Description getDescription() {
		Description description= Description.createSuiteDescription(getName(),
				fTestClass.getAnnotations());
		for (T child : getCachedChildren())
			description.addChild(describeChild(child));
		return description;
	}

	@Override
	public void run(final RunNotifier notifier) {
		EachTestNotifier testNotifier= new EachTestNotifier(notifier,
				getDescription());
		try {
			Statement statement= classBlock(notifier);
			statement.evaluate();
		} catch (AssumptionViolatedException e) {
			testNotifier.fireTestIgnored();
		} catch (StoppedByUserException e) {
			throw e;
		} catch (Throwable e) {
			testNotifier.addFailure(e);
		}
	}

	//
	// Implementation of Filterable and Sortable
	//

	public void filter(Filter filter) throws NoTestsRemainException {
		for (Iterator<T> iter= getCachedChildren().iterator(); iter.hasNext();) {
			T each= iter.next();
			if (!filter.shouldRun(describeChild(each)))
				iter.remove();
			else
				try {
					filter.apply(each);
				} catch (NoTestsRemainException e) {
					iter.remove();
				}
		}

		if (getCachedChildren().isEmpty())
			throw new NoTestsRemainException();
	}

	public void sort(Sorter sorter) {
		Collections.sort(getCachedChildren(), comparator(sorter));
		for (T each : getCachedChildren()) {
			sorter.apply(each);
		}
	}

	//
	// Private implementation
	// 

	private void validate() throws InitializationError {
		List<Throwable> errors= new ArrayList<Throwable>();
		collectInitializationErrors(errors);
		if (!errors.isEmpty())
			throw new InitializationError(errors);
	}

<<<<<<< HEAD
	// TODO: public?
	public List<T> getCachedChildren() {
=======
	private List<T> getCachedChildren() {
>>>>>>> c3873cf7
		if (fCachedChildren == null)
			fCachedChildren= getChildren();
		return fCachedChildren;
	}

	private Comparator<? super T> comparator(final Sorter sorter) {
		return new Comparator<T>() {
			public int compare(T o1, T o2) {
				return sorter.compare(describeChild(o1), describeChild(o2));
			}
		};
	}

	/**
	 * Sets a scheduler that determines the order and parallelization of
	 * children. Highly experimental feature that may change.
	 */
	public void setScheduler(RunnerScheduler scheduler) {
		this.fScheduler= scheduler;
	}
}<|MERGE_RESOLUTION|>--- conflicted
+++ resolved
@@ -46,12 +46,7 @@
 
 	private List<T> fCachedChildren= null;
 
-<<<<<<< HEAD
-	// TODO: unpublic!
-	public RunnerScheduler fScheduler= new RunnerScheduler() {
-=======
 	private RunnerScheduler fScheduler= new RunnerScheduler() {
->>>>>>> c3873cf7
 		public void schedule(Runnable childStatement) {
 			childStatement.run();
 		}
@@ -188,8 +183,7 @@
 	 * on each object returned by {@link #getChildren()} (subject to any imposed
 	 * filter and sort)
 	 */
-	// TODO: public?
-	public Statement childrenInvoker(final RunNotifier notifier) {
+	protected Statement childrenInvoker(final RunNotifier notifier) {
 		return new Statement() {
 			@Override
 			public void evaluate() {
@@ -198,12 +192,7 @@
 		};
 	}
 
-<<<<<<< HEAD
-	// TODO: public?
-	public void runChildren(final RunNotifier notifier) {
-=======
 	private void runChildren(final RunNotifier notifier) {
->>>>>>> c3873cf7
 		for (final T each : getCachedChildren())
 			fScheduler.schedule(new Runnable() {
 				public void run() {
@@ -299,12 +288,7 @@
 			throw new InitializationError(errors);
 	}
 
-<<<<<<< HEAD
-	// TODO: public?
-	public List<T> getCachedChildren() {
-=======
 	private List<T> getCachedChildren() {
->>>>>>> c3873cf7
 		if (fCachedChildren == null)
 			fCachedChildren= getChildren();
 		return fCachedChildren;
