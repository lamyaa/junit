package junit.runner;

/**
 * This class defines the current version of JUnit
 */
public class Version {
	private Version() {
		// don't instantiate
	}

	public static String id() {
<<<<<<< HEAD
		return "4.7.1-SNAPSHOT";
=======
		return "4.8.2";
>>>>>>> ab51452a
	}
	
	public static void main(String[] args) {
		System.out.println(id());
	}
}<|MERGE_RESOLUTION|>--- conflicted
+++ resolved
@@ -9,11 +9,7 @@
 	}
 
 	public static String id() {
-<<<<<<< HEAD
-		return "4.7.1-SNAPSHOT";
-=======
 		return "4.8.2";
->>>>>>> ab51452a
 	}
 	
 	public static void main(String[] args) {
